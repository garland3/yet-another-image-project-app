--- conflicted
+++ resolved
@@ -424,11 +424,9 @@
                           <span><strong>Size:</strong> {formatFileSize(image.size_bytes)}</span>
                           <span><strong>Type:</strong> {image.content_type || 'Unknown'}</span>
                           <span><strong>Uploaded:</strong> {new Date(image.created_at).toLocaleString()}</span>
-<<<<<<< HEAD
+
                           <span><strong>Class Labels:</strong> {image.classifications && image.classifications.length > 0 ? image.classifications.map(c => classes.find(cls => cls.id === c.class_id)?.name || 'Unknown').join(', ') : 'None'}</span>
-=======
-                          <span><strong>Class Labels:</strong> {classes.map(c => c.name).join(', ') || 'None'}</span>
->>>>>>> 54282691
+
                           {image.deleted_at && (
                             <span className="deleted-indicator">
                               <strong>DELETED:</strong> {new Date(image.deleted_at).toLocaleString()}
